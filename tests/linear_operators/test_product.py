--- conflicted
+++ resolved
@@ -1,122 +1,6 @@
 import pytest
 import scipy as sp
 import numpy as np
-<<<<<<< HEAD
-import os
-import resolvent4py as res4py
-from mpi4py import MPI
-from petsc4py import PETSc
-
-@pytest.fixture(scope="module")
-def comm():
-    return MPI.COMM_WORLD
-
-@pytest.fixture(scope="module")
-def product_data(tmp_path_factory, comm):
-    rank = comm.Get_rank()
-    mats_names = ['A1', 'A2', 'A3', 'A4']
-    row_sizes = [10, 30, 30, 20]
-    col_sizes = row_sizes[1:]
-    col_sizes.append(7)
-    s = 9
-    path = tmp_path_factory.mktemp("product_data")
-    fnames = None
-    if rank == 0:
-        matrices = []
-        for i in range(len(row_sizes)):
-            Nr = row_sizes[i]
-            Nc = col_sizes[i]
-            A = sp.sparse.random(Nr, Nc, 0.1, "csr", np.complex128)
-            if Nr == Nc:
-                A += sp.sparse.identity(Nr, np.complex128, "csr")
-            A = A.tocoo()
-            arrays = [A.row, A.col, A.data]
-            name = str(path / (mats_names[i] + '_'))
-            fnames_jac = [name + "rows.dat", name + "cols.dat", name + "vals.dat"]
-            for j, array in enumerate(arrays):
-                vec = PETSc.Vec().createWithArray(array, len(array), None, MPI.COMM_SELF)
-                res4py.write_to_file(MPI.COMM_SELF, fnames_jac[j], vec)
-                vec.destroy()
-            A = A.todense()
-            matrices.append(A.copy())
-        A = matrices[0]
-        for mat in matrices[1:]:
-            A = A @ mat
-        x = np.random.randn(A.shape[-1]) + 1j * np.random.randn(A.shape[-1])
-        xvec = PETSc.Vec().createWithArray(x, comm=MPI.COMM_SELF)
-        Ax = PETSc.Vec().createWithArray(A @ x, comm=MPI.COMM_SELF)
-        X = np.random.randn(A.shape[-1], s) + 1j * np.random.randn(A.shape[-1], s)
-        Xmat = PETSc.Mat().createDense((A.shape[-1], s), None, X, MPI.COMM_SELF)
-        AX = PETSc.Mat().createDense((A.shape[0], s), None, A @ X, MPI.COMM_SELF)
-        objs = [xvec, Ax, Xmat, AX]
-        fnames_ = ["xvec", "Axvec", "X", "AX"]
-        fnames = [str(path / f"{root}.dat") for root in fnames_]
-        for k, obj in enumerate(objs):
-            res4py.write_to_file(MPI.COMM_SELF, fnames[k], obj)
-    comm.Barrier()
-    return {'path': path, 'fnames': comm.bcast(fnames, root=0)}
-
-def test_product_files_exist(comm, product_data):
-    rank = comm.Get_rank()
-    if rank == 0:
-        for fname in product_data['fnames']:
-            assert os.path.exists(fname)
-    comm.Barrier()
-
-def test_product_vector(comm, product_data):
-    fnames = product_data['fnames']
-    lops = []
-    actions = []
-    for i in range(4):
-        name = str(product_data['path'] / (f'A{i+1}_'))
-        fnames_jac = [name + "rows.dat", name + "cols.dat", name + "vals.dat"]
-        Nr = 10 if i == 0 else 30
-        Nc = 30 if i < 2 else 20 if i == 2 else 7
-        Nrl = res4py.compute_local_size(Nr)
-        Ncl = res4py.compute_local_size(Nc)
-        A = res4py.read_coo_matrix(comm, fnames_jac, ((Nrl, Nr), (Ncl, Nc)))
-        Alop = res4py.MatrixLinearOperator(comm, A)
-        lops.append(Alop)
-        actions.append(Alop.apply)
-    linop = res4py.ProductLinearOperator(comm, lops, actions)
-    x = res4py.read_vector(comm, fnames[0])
-    actions = [linop.apply]
-    strs = ["apply"]
-    for i in range(1, 2):
-        y = res4py.read_vector(comm, fnames[i])
-        y.axpy(-1.0, actions[i - 1](x))
-        string = f"Error for {strs[i - 1]:30} = {y.norm():.15e}"
-        res4py.petscprint(comm, string)
-        assert y.norm() < 1e-10
-        y.destroy()
-
-def test_product_matrix(comm, product_data):
-    fnames = product_data['fnames']
-    lops = []
-    actions = []
-    for i in range(4):
-        name = str(product_data['path'] / (f'A{i+1}_'))
-        fnames_jac = [name + "rows.dat", name + "cols.dat", name + "vals.dat"]
-        Nr = 10 if i == 0 else 30
-        Nc = 30 if i < 2 else 20 if i == 2 else 7
-        Nrl = res4py.compute_local_size(Nr)
-        Ncl = res4py.compute_local_size(Nc)
-        A = res4py.read_coo_matrix(comm, fnames_jac, ((Nrl, Nr), (Ncl, Nc)))
-        Alop = res4py.MatrixLinearOperator(comm, A)
-        lops.append(Alop)
-        actions.append(Alop.apply)
-    linop = res4py.ProductLinearOperator(comm, lops, actions)
-    X = res4py.read_bv(comm, fnames[2], ((res4py.compute_local_size(20), 20), 9))
-    actions = [linop.apply_mat]
-    strs = ["apply_mat"]
-    for i in range(1, 2):
-        Y = res4py.read_bv(comm, fnames[i+2], ((res4py.compute_local_size(10), 10), 9))
-        res4py.bv_add(-1.0, Y, actions[i - 1](X))
-        string = f"Error for {strs[i - 1]:30} = {Y.norm():.15e}"
-        res4py.petscprint(comm, string)
-        assert Y.norm() < 1e-10
-        Y.destroy()
-=======
 import resolvent4py as res4py
 from .. import pytest_utils
 
@@ -257,5 +141,4 @@
     X.destroy()
     Y.destroy()
     linop.destroy()
-    assert error < 1e-10
->>>>>>> f418356b
+    assert error < 1e-10